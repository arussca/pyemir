<<<<<<< HEAD
Version 0.6.8 (18 Sep 2012)
--------------------------

=======
Version 0.6.9
--------------------------
Changes:
  * Added first AIV task

Version 0.6.8 (18 Sep 2012)
--------------------------
>>>>>>> bc47a78e
Changes:
  * Added CosmeticsRecipe

Version 0.6.7 (12 Jul 2012)
--------------------------

Changes:
  * Added recipe to create baxpixel masks
  * Minor fixes

Version 0.6.6 (20 Jun 2012)
---------------------------

Bugfixes:
  * Add obsmodes.yaml to MANIFEST.in so it is distributed
  * Use Agg backend by default

Version 0.6.5 (19 Jun 2012)
---------------------------

Changes:
  * Updated to use RecipeInput and RecipeResult

Version 0.6.4 (20 Mayo 2012)
---------------------------

Changes:
  * Updated to use namespace package numina.pipelines

Version 0.6.3 (17 May 2012)
---------------------------

Changes:
 * Installs -plugin file into numina pipline directory

Version 0.6.2 (17 May 2012)
---------------------------

Changes:
 * Added URl to numdisplay in setup.py

Version 0.6.1 (17 May 2012)
---------------------------

Bugfix:
 * Incorrect version in doc and in emir/__init__.py

Version 0.6.0 (17 May 2012)
---------------------------

Changes:
 * Implemented auxiliary Recipes (flat, dark, etc.)
 * Implemented Direct Image Recipes

Version 0.5.0 (27 Oct 2011)
---------------------------

Changes:
 * Recipe API changed
 * Needs standalone Numina
 * Numina removed from package

Version 0.4.2 (07 Oct 2011)
---------------------------

Changes:
 * Fixed error with object mask creation
 * Added numdisplay to required packages

Version 0.4.1 (23 Sep 2011)
---------------------------

Changes:
 * Allows installation using pip

Version 0.4.0 (7 Sep 2011)
---------------------------

Changes:
 * Direct image implemented
 * Minor bugs and fixes
   
Version 0.3.0 (24 Feb 2011)
---------------------------

Changes:
 * Implemented some recipes for detector characterization
 * Full treatment of EMIR detector amplifiers
 * Module names follow PEP8
 * Surface fitting routines
 * Working methods in combine:
   - Median
   - Average
   - Minamax
   - Sigclip
 
Version 0.2.5 (09 Sep 2010)
---------------------------

Changes:
 * Combine internals changed
 * New method to load recipes, based in subclasses
 * Recipe classes announce their capabilities

Version 0.2.4 (08 Jul 2010)
---------------------------

Changes:
 * Parameter-passing API for Recipes has been changed.
 * JSON serialization format has been changed.
 * New functions to request parameters and schema information 
   (numina.recipes.registry and numina.recipes.schema)
 * Parallel version of map (para_map) in numina.worker   
 
Version 0.2.3 (13 Apr 2010) Bugfix release
---------------------------

Bugfixes:
 * #94  Missing header files inside src
 * Errors in documentation fixed

Version 0.2.2 (13 Apr 2010) Bugfix release
---------------------------

Bugfixes:
 * #91  Error creating object mask in direct_imaging
 * Doctest errors fixed

Enhancements: 
 * #86 Combines images using extinction
 * store function uses custom generic function (is extensible)
 * repository migrated to mercurial

Version 0.2.1
---------------------------
(15 March 2010, from /pyemir/trunk revision 647)
https://guaix.fis.ucm.es/svn-private/emir/pyemir/tags/0.2.1/

Bugfixes: #89, pkgutil.get_data not present in python 2.5 


Version 0.2.0
---------------------------
(18 February 2010, from /pyemir/trunk revision 639)
https://guaix.fis.ucm.es/svn-private/emir/pyemir/tags/0.2.0/

direct_image implemented
Multidimensional GuassianProfile with tests
Simulation tools moved to numina


Version 0.1.0
---------------------------
(08 February 2010, from /pyemir/trunk revision 627)
https://guaix.fis.ucm.es/svn-private/emir/pyemir/tags/0.1.0/

Internal release, it includes the documentation of the Recipes and a bare bones recipe runner
The performance of _combine has been increased in a factor of 2 


Version 0.0.6
---------------------------
(27 January 2010, from /pyemir/trunk revision 602)
https://guaix.fis.ucm.es/svn-private/emir/pyemir/tags/0.0.6/

Internal release

Version 0.0.5
---------------------------
(27 January 2010, from /pyemir/trunk revision 596)
https://guaix.fis.ucm.es/svn-private/emir/pyemir/tags/0.0.5/

Bugfixes: #53, false result in direct_image

Version 0.0.4
---------------------------
(27 January 2010, from /pyemir/trunk revision 595)
https://guaix.fis.ucm.es/svn-private/emir/pyemir/tags/0.0.4/

Internal release

Version 0.0.3
---------------------------
(26 January 2010, from /pyemir/trunk revision 586)
https://guaix.fis.ucm.es/svn-private/emir/pyemir/tags/0.0.3/

Internal release

Version 0.0.2
---------------------------
(12 November 2009, from /pyemir/trunk revision 516)
https://guaix.fis.ucm.es/svn-private/emir/pyemir/tags/0.0.2/

Internal release

Version 0.0.1
---------------------------
(12 March 2009, from /pyemir/trunk revision 413)
https://guaix.fis.ucm.es/svn-private/emir/pyemir/tags/0.0.1/

Internal release<|MERGE_RESOLUTION|>--- conflicted
+++ resolved
@@ -1,16 +1,11 @@
-<<<<<<< HEAD
+Version 0.6.9
+--------------------------
+Changes:
+  * Added first AIV task
+
 Version 0.6.8 (18 Sep 2012)
 --------------------------
 
-=======
-Version 0.6.9
---------------------------
-Changes:
-  * Added first AIV task
-
-Version 0.6.8 (18 Sep 2012)
---------------------------
->>>>>>> bc47a78e
 Changes:
   * Added CosmeticsRecipe
 
