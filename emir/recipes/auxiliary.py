#
# Copyright 2011-2012 Universidad Complutense de Madrid
# 
# This file is part of PyEmir
# 
# PyEmir is free software: you can redistribute it and/or modify
# it under the terms of the GNU General Public License as published by
# the Free Software Foundation, either version 3 of the License, or
# (at your option) any later version.
# 
# PyEmir is distributed in the hope that it will be useful,
# but WITHOUT ANY WARRANTY; without even the implied warranty of
# MERCHANTABILITY or FITNESS FOR A PARTICULAR PURPOSE.  See the
# GNU General Public License for more details.
# 
# You should have received a copy of the GNU General Public License
# along with PyEmir.  If not, see <http://www.gnu.org/licenses/>.
#

'''Auxiliary Recipes for EMIR'''

import logging

import numpy
import pyfits
<<<<<<< HEAD
from numina.recipes import RecipeBase, RecipeError, Parameter, provides, requires
=======
from numina.recipes import RecipeBase, Parameter, provides, requires
from numina.recipes import DataProductParameter
>>>>>>> 8b59dedf
from numina.logger import log_to_history
from numina.array.combine import median
from numina import __version__
from numina.flow import SerialFlow
from numina.flow.node import IdNode
from numina.flow.processing import BiasCorrector
from numina.flow.processing import DarkCorrector, NonLinearityCorrector, BadPixelCorrector

from ..dataproducts import MasterBias, MasterDark, MasterBadPixelMask
from ..dataproducts import NonLinearityCalibration, MasterIntensityFlat
from ..dataproducts import WavelengthCalibration, MasterSpectralFlat
from ..dataproducts import SlitTransmissionCalibration, ChannelLevelStatistics

__all__ = ['BiasRecipe', 'DarkRecipe', 'IntensityFlatRecipe',
           'SpectralFlatRecipe', 'SlitTransmissionRecipe',
           'WavelengthCalibrationRecipe']

_logger = logging.getLogger('emir.recipes')

_s_author = "Sergio Pascual <sergiopr@fis.ucm.es>"


@requires()
@provides(MasterBias, ChannelLevelStatistics)
class BiasRecipe(RecipeBase):
    '''
    Recipe to process data taken in Bias image Mode.

    Bias images only appear in Simple Readout mode.

    **Observing modes:**
    
     * Bias Image (3.1)   
    
    **Inputs:**
    
    **Outputs:**
    
     * A combined bias frame, with variance extension.
     * Statistics of the final image per channel (mean, median , variance) 
    
    **Procedure:**
    
    The list of images can be readly processed by combining them with a median algorithm.
    
    '''

    def __init__(self):
        super(BiasRecipe, self).__init__(author=_s_author,version="0.1.0")

    @log_to_history(_logger)
    def run(self, obresult):
        _logger.info('starting bias reduction')

        images = obresult.frames

        cdata = []

        try:
            for image in images:
                hdulist = pyfits.open(image, memmap=True, mode='readonly')
                cdata.append(hdulist)

            _logger.info('stacking %d images using median', len(cdata))
            
            data = median([d['primary'].data for d in cdata], dtype='float32')

            var2 = numpy.zeros_like(data[0])


            cls = ChannelLevelStatistics(exposure=0.0)

            for amp1, amp2 in self.instrument['amplifiers'][0]:
                
                region = (slice(*amp1), slice(*amp2))
                
                mean = numpy.mean(data[0][region])
                med = numpy.median(data[0][region])
                var = numpy.var(data[0][region])
                stts = mean, med, var
                sregion = amp1, amp2
                cls.statistics.append([sregion, stts])
                var2[region] = var

            hdu = pyfits.PrimaryHDU(data[0], header=cdata[0]['PRIMARY'].header)
    
            # update hdu header with
            # reduction keywords
            hdr = hdu.header
            hdr.update('FILENAME', 'master_bias-%(block_id)d.fits' % self.environ)
            hdr.update('IMGTYP', 'BIAS', 'Image type')
            hdr.update('NUMTYP', 'MASTER_BIAS', 'Data product type')
            hdr.update('NUMXVER', __version__, 'Numina package version')
            hdr.update('NUMRNAM', self.__class__.__name__, 'Numina recipe name')
            hdr.update('NUMRVER', self.__version__, 'Numina recipe version')

            exhdr = pyfits.Header()
            exhdr.update('extver', 1)
            varhdu = pyfits.ImageHDU(data[1], name='VARIANCE', header=exhdr)
            exhdr = pyfits.Header()
            exhdr.update('extver', 2)
            var2hdu = pyfits.ImageHDU(var2, name='VARIANCE', header=exhdr)
            num = pyfits.ImageHDU(data[2], name='MAP')

            hdulist = pyfits.HDUList([hdu, varhdu, var2hdu, num])

            _logger.info('bias reduction ended')

            return {'products': [MasterBias(hdulist), cls]}
        finally:
            for hdulist in cdata:
                hdulist.close()
            
@provides(MasterDark, ChannelLevelStatistics)   
class DarkRecipe(RecipeBase):
    '''Recipe to process data taken in Dark current image Mode.

    Recipe to process dark images. The dark images will be combined 
    using the median.
    They do have to be of the same exposure time t.
    
    **Observing mode:**
    
     * Dark current Image (3.2)
    
    **Inputs:**
    
    **Outputs:**
    
     * A combined dark frame, with variance extension.
    ''' 

<<<<<<< HEAD
    __requires__ = [Parameter('master_bias', MasterBias, 
                              'Master bias calibration', optional=True)]
=======
    __requires__ = [DataProductParameter('master_bias', MasterBias, 
                              'Master bias calibration', soft=True)]
>>>>>>> 8b59dedf

    def __init__(self):
        super(DarkRecipe, self).__init__(author=_s_author, version="0.1.0")
        
    @log_to_history(_logger)
    def run(self, obresult):
        _logger.info('starting dark reduction')

        cdata = []
        expdata = []

        try:
                        
            for name, exposure in obresult.images:
                hdulist = pyfits.open(name, memmap=True, mode='readonly')
                cdata.append(hdulist)
                expdata.append(exposure)

            if not all([exp == expdata[0] for exp in expdata]):
                _logger.error('image with wrong exposure time')
                raise RecipeError('image with wrong exposure time')

            _logger.info('stacking %d images using median', len(cdata))
            
            data = median([d['primary'].data for d in cdata], dtype='float32')
            hdu = pyfits.PrimaryHDU(data[0], header=cdata[0]['primary'].header)
            
        finally:
            for hdulist in cdata:
                hdulist.close()

        if self.parameters['master_bias'] is not None:
            # load bias
            
            master_bias = pyfits.open(self.parameters['master_bias'], mode='readonly')
            _logger.info('subtracting bias %s', str(self.parameters['master_bias']))
            # subtrac bias
            data[0] -= master_bias[0].data
            
            idx = master_bias.index_of(('variance', 1))
            data[1] += master_bias[idx].data
            

        var2 = numpy.zeros_like(data[0])

        cls = ChannelLevelStatistics(exposure=exposure)

        for amp1, amp2 in self.instrument['amplifiers'][0]:
            
            region = (slice(*amp1), slice(*amp2))
            
            mean = numpy.mean(data[0][region])
            med = numpy.median(data[0][region])
            var = numpy.var(data[0][region])
            stts = mean, med, var
            sregion = amp1, amp2
            cls.statistics.append([sregion, stts])
            var2[region] = var

        # update hdu header with
        # reduction keywords
        hdr = hdu.header
        hdr.update('NUMXVER', __version__, 'Numina package version')
        hdr.update('NUMRNAM', self.__class__.__name__, 'Numina recipe name')
        hdr.update('NUMRVER', self.__version__, 'Numina recipe version')
        
        hdr.update('FILENAME', 'master_dark-%(block_id)d.fits' % self.environ)
        hdr.update('IMGTYP', 'DARK', 'Image type')
        hdr.update('NUMTYP', 'MASTER_DARK', 'Data product type')
        
        exhdr = pyfits.Header()
        exhdr.update('extver', 1)
        varhdu = pyfits.ImageHDU(data[1], name='VARIANCE', header=exhdr)
        exhdr = pyfits.Header()
        exhdr.update('extver', 2)
        var2hdu = pyfits.ImageHDU(var2, name='VARIANCE', header=exhdr)
        num = pyfits.ImageHDU(data[2], name='MAP')

        hdulist = pyfits.HDUList([hdu, varhdu, var2hdu, num])

        md = MasterDark(hdulist)

        _logger.info('dark reduction ended')    

        return {'products': [md, cls]}


@provides(MasterIntensityFlat)
class IntensityFlatRecipe(RecipeBase):
    '''Recipe to process data taken in intensity flat-field mode.
        
    Recipe to process intensity flat-fields. The flat-on and flat-off images are
    combined (method?) separately and the subtracted to obtain a thermal subtracted
    flat-field.
    
    **Observing modes:**
    
     * Intensity Flat-Field
    
    **Inputs:**
    
      * A master dark frame
      * Non linearity
      * A model of the detector. 
    
    **Outputs:**
    
     * TBD
    
    **Procedure:**
    
     * A combined thermal subtracted flat field, normalized to median 1, 
       with with variance extension and quality flag. 
    
    '''
    __requires__ = [ 
<<<<<<< HEAD
        Parameter('master_bias', MasterBias, 'Master bias image', optional=True),
        Parameter('master_dark', MasterDark, 'Master dark image'),
        Parameter('nonlinearity', NonLinearityCalibration([1.0, 0.0]), 
=======
        DataProductParameter('master_bias', MasterBias, 'Master bias image', soft=True),
        DataProductParameter('master_dark', MasterDark, 'Master dark image'),
        DataProductParameter('nonlinearity', NonLinearityCalibration([1.0, 0.0]), 
>>>>>>> 8b59dedf
                  'Polynomial for non-linearity correction'),
    ]
    

    def __init__(self):
        super(IntensityFlatRecipe, self).__init__(
                        author=_s_author,
                        version="0.1.0"
                )
        
    @log_to_history(_logger)
    def run(self, obresult):
        _logger.info('starting flat reduction')
                
        # Basic processing
        if self.parameters['master_bias']:
            mbias = pyfits.getdata(self.parameters['master_bias'])
            bias_corrector = BiasCorrector(mbias)
        else:
            bias_corrector = IdNode()
            
        mdark = pyfits.getdata(self.parameters['master_dark'])
        dark_corrector = DarkCorrector(mdark)
        nl_corrector = NonLinearityCorrector(self.parameters['nonlinearity'])
        
        
        basicflow = SerialFlow([bias_corrector, dark_corrector, nl_corrector])

        for img in obresult.frames:

            with pyfits.open(img[0], mode='update') as hdulist:
                hdulist = basicflow(hdulist)

        # combine LAMP-ON
        
        lampon = [img[0] for img in obresult.frames if img[2] == 'LAMPON']
        
        dataon = self.stack_images(lampon)
                
        # combine LAMP-OFF
        lampoff = [img[0] for img in obresult.frames if img[2] == 'LAMPOFF']
        
        dataoff = self.stack_images(lampoff)
        
        # Subtract
        datafin = dataon[0] - dataoff[0]
        varfin = dataon[1] + dataoff[1]
        mapfin = dataon[2] + dataoff[2]

        meanval = datafin.mean()
        
        datafin /= meanval
        varfin /= (meanval * meanval)

        hdu = pyfits.PrimaryHDU(datafin)

        # update hdu header with
        # reduction keywords
        hdr = hdu.header
        hdr.update('NUMXVER', __version__, 'Numina package version')
        hdr.update('NUMRNAM', self.__class__.__name__, 'Numina recipe name')
        hdr.update('NUMRVER', self.__version__, 'Numina recipe version')
        
        hdr.update('FILENAME', 'master_intensity_flat-%(block_id)d.fits' % self.environ)
        hdr.update('IMGTYP', 'FLAT', 'Image type')
        hdr.update('NUMTYP', 'MASTER_FLAT', 'Data product type')
        
        varhdu = pyfits.ImageHDU(varfin, name='VARIANCE')
        num = pyfits.ImageHDU(mapfin, name='MAP')

        hdulist = pyfits.HDUList([hdu, varhdu, num])

        md = MasterIntensityFlat(hdulist)

        return {'products': [md]}
        
        
    def stack_images(self, images):
        
        cdata = []

        try:
            for name in images:
                hdulist = pyfits.open(name, memmap=True, mode='readonly')
                cdata.append(hdulist)

            _logger.info('stacking %d images using median', len(cdata))
            
            data = median([d['primary'].data for d in cdata], dtype='float32')
            return data
            
        finally:
            for hdulist in cdata:
                hdulist.close()
        
        
        
@provides(MasterSpectralFlat)
class SpectralFlatRecipe(RecipeBase):
    '''Spectral Flatfield Recipe.

    Recipe to process spectral flat-fields. The flat-on and flat-off images are
    combined (method?) separately and the subtracted to obtain a thermal subtracted
    flat-field.

    **Observing modes:**

        * Multislit mask Flat-Field
     
    **Inputs:**

     * A list of lamp-on flats
     * A model of the detector 

    **Outputs:**

     * A combined spectral flat field with with variance extension and quality flag.

    **Procedure:**

     * TBD

    '''


    __requires__ = [       
        DataProductParameter('master_bias', MasterBias, 'Master bias image'),
        DataProductParameter('master_dark', MasterDark, 'Master dark image'),
        DataProductParameter('master_bpm', MasterBadPixelMask, 'Master bad pixel mask'),
        DataProductParameter('nonlinearity', NonLinearityCalibration([1.0, 0.0]), 
                  'Polynomial for non-linearity correction'),
    ]

    def __init__(self):
        super(SpectralFlatRecipe, self).__init__(
            author="Sergio Pascual <sergiopr@fis.ucm.es>",
            version="0.1.0"
        )

    def run(self, obresult):
        return {'products': [MasterSpectralFlat(None)]}

@provides(SlitTransmissionCalibration)
class SlitTransmissionRecipe(RecipeBase):
    '''Recipe to calibrate the slit transmission.

    **Observing modes:**

        * Slit transmission calibration (4.4)
     
    **Inputs:**

        * A list of uniformly illuminated images of MSM

    **Outputs:**

     * A list of slit transmission functions 

    **Procedure:**

     * TBD

    '''
    

    __requires__ = [       
        DataProductParameter('master_bias', MasterBias, 'Master bias image'),
        DataProductParameter('master_dark', MasterDark, 'Master dark image'),
        DataProductParameter('master_bpm', MasterBadPixelMask, 'Master bad pixel mask'),
        DataProductParameter('nonlinearity', NonLinearityCalibration([1.0, 0.0]), 
                  'Polynomial for non-linearity correction'),
    ]

    def __init__(self):
        super(SlitTransmissionRecipe, self).__init__(
            author="Sergio Pascual <sergiopr@fis.ucm.es>",
            version="0.1.0"
        )

    @log_to_history(_logger)
    def run(self, obresult):
        return {'products': [SlitTransmissionCalibration()]}

        
        
@provides(WavelengthCalibration)
class WavelengthCalibrationRecipe(RecipeBase):
    '''Recipe to calibrate the spectral response.

    **Observing modes:**

        * Wavelength calibration (4.5)
     
    **Inputs:**

     * List of line positions
     * Calibrations upto spectral flatfielding

    **Outputs:**

     * Wavelength calibration structure 

    **Procedure:**

     * TBD
    '''

    __requires__ = [       
        DataProductParameter('master_bias', MasterBias, 'Master bias image'),
        DataProductParameter('master_dark', MasterDark, 'Master dark image'),
        DataProductParameter('master_bpm', MasterBadPixelMask, 'Master bad pixel mask'),
        DataProductParameter('nonlinearity', NonLinearityCalibration([1.0, 0.0]), 
                  'Polynomial for non-linearity correction'),
        DataProductParameter('master_intensity_ff', MasterIntensityFlat, 
                  'Master intensity flatfield'),
        DataProductParameter('master_spectral_ff', MasterSpectralFlat, 
                  'Master spectral flatfield'),
    ]

    def __init__(self):
        super(WavelengthCalibrationRecipe, self).__init__(
            author="Sergio Pascual <sergiopr@fis.ucm.es>",
            version="0.1.0"
        )

    @log_to_history(_logger)
    def run(self, obresult):
        return {'products': [WavelengthCalibration()]}
<|MERGE_RESOLUTION|>--- conflicted
+++ resolved
@@ -23,12 +23,8 @@
 
 import numpy
 import pyfits
-<<<<<<< HEAD
-from numina.recipes import RecipeBase, RecipeError, Parameter, provides, requires
-=======
 from numina.recipes import RecipeBase, Parameter, provides, requires
 from numina.recipes import DataProductParameter
->>>>>>> 8b59dedf
 from numina.logger import log_to_history
 from numina.array.combine import median
 from numina import __version__
@@ -161,13 +157,8 @@
      * A combined dark frame, with variance extension.
     ''' 
 
-<<<<<<< HEAD
-    __requires__ = [Parameter('master_bias', MasterBias, 
-                              'Master bias calibration', optional=True)]
-=======
     __requires__ = [DataProductParameter('master_bias', MasterBias, 
                               'Master bias calibration', soft=True)]
->>>>>>> 8b59dedf
 
     def __init__(self):
         super(DarkRecipe, self).__init__(author=_s_author, version="0.1.0")
@@ -284,15 +275,9 @@
     
     '''
     __requires__ = [ 
-<<<<<<< HEAD
-        Parameter('master_bias', MasterBias, 'Master bias image', optional=True),
-        Parameter('master_dark', MasterDark, 'Master dark image'),
-        Parameter('nonlinearity', NonLinearityCalibration([1.0, 0.0]), 
-=======
         DataProductParameter('master_bias', MasterBias, 'Master bias image', soft=True),
         DataProductParameter('master_dark', MasterDark, 'Master dark image'),
         DataProductParameter('nonlinearity', NonLinearityCalibration([1.0, 0.0]), 
->>>>>>> 8b59dedf
                   'Polynomial for non-linearity correction'),
     ]
     
