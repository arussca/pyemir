#
# Copyright 2014 Universidad Complutense de Madrid
#
# This file is part of PyEmir
#
# PyEmir is free software: you can redistribute it and/or modify
# it under the terms of the GNU General Public License as published by
# the Free Software Foundation, either version 3 of the License, or
# (at your option) any later version.
#
# PyEmir is distributed in the hope that it will be useful,
# but WITHOUT ANY WARRANTY; without even the implied warranty of
# MERCHANTABILITY or FITNESS FOR A PARTICULAR PURPOSE.  See the
# GNU General Public License for more details.
#
# You should have received a copy of the GNU General Public License
# along with PyEmir.  If not, see <http://www.gnu.org/licenses/>.
#

from numina.core import drp_load


def emir_drp_load():
    return drp_load('emir', 'drp.yaml')

<<<<<<< HEAD
def emir_cli_storage_load():
=======

def load_cli_storage():
    '''Entry point to load storage functions for the CLI.'''
>>>>>>> be2a90ad
    import emir.store
    return 0<|MERGE_RESOLUTION|>--- conflicted
+++ resolved
@@ -23,12 +23,7 @@
 def emir_drp_load():
     return drp_load('emir', 'drp.yaml')
 
-<<<<<<< HEAD
 def emir_cli_storage_load():
-=======
-
-def load_cli_storage():
-    '''Entry point to load storage functions for the CLI.'''
->>>>>>> be2a90ad
+    'Entry point to load storage functions for the CLI.'
     import emir.store
     return 0