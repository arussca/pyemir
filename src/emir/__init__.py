--- conflicted
+++ resolved
@@ -21,12 +21,8 @@
 
 import logging
 
-<<<<<<< HEAD
-__version__ = '0.6.10'
-=======
-__version__ = '0.6.11dev'
+__version__ = '0.6.11'
 
->>>>>>> bfd1c1a1
 
 # Top level NullHandler
 logging.getLogger("emir").addHandler(logging.NullHandler())
